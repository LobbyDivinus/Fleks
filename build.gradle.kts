@file:Suppress("UNUSED_VARIABLE")

plugins {
<<<<<<< HEAD
    kotlin("jvm") version "1.7.10"
=======
    kotlin("multiplatform") version "1.7.10"
>>>>>>> 39e404ca
    id("org.jetbrains.kotlinx.benchmark") version "0.4.4"
    id("org.jetbrains.dokka") version "1.7.10"
    `maven-publish`
    signing
}

group = "io.github.quillraven.fleks"
<<<<<<< HEAD
version = "1.6-JVM"
=======
version = "2.0"
>>>>>>> 39e404ca
java.sourceCompatibility = JavaVersion.VERSION_1_8

repositories {
    mavenCentral()
}

<<<<<<< HEAD
dependencies {
    implementation("org.jetbrains.kotlin:kotlin-stdlib-jdk8")

    testImplementation("org.jetbrains.kotlin:kotlin-test:1.7.10")

    configurations["${bmSourceSetName}Implementation"]("org.jetbrains.kotlinx:kotlinx-benchmark-runtime:0.4.4")
    configurations["${bmSourceSetName}Implementation"]("com.badlogicgames.ashley:ashley:1.7.4")
    configurations["${bmSourceSetName}Implementation"]("net.onedaybeard.artemis:artemis-odb:2.3.0")
}
=======
kotlin {
    targets {
        jvm {
            compilations {
                all {
                    kotlinOptions {
                        jvmTarget = "1.8"
                    }
                }
                val main by getting { }
                // custom benchmark compilation
                val benchmarks by compilations.creating {
                    defaultSourceSet {
                        dependencies {
                            // Compile against the main compilation's compile classpath and outputs:
                            implementation(main.compileDependencyFiles + main.output.classesDirs)
                        }
                    }
                }
            }
            withJava()
            testRuns["test"].executionTask.configure {
                useJUnitPlatform()
            }
        }
    }
    js(BOTH) {
        browser { }
    }
    val hostOs = System.getProperty("os.name")
    val isMingwX64 = hostOs.startsWith("Windows")
    val nativeTarget = when {
        hostOs == "Mac OS X" -> macosX64("native")
        hostOs == "Linux" -> linuxX64("native")
        isMingwX64 -> mingwX64("native")
        else -> throw GradleException("Host OS is not supported in Kotlin/Native.")
    }
>>>>>>> 39e404ca

    sourceSets {
        val commonMain by getting { }
        val commonTest by getting {
            dependencies {
                implementation(kotlin("test"))
            }
        }
        val jvmMain by getting
        val jvmTest by getting
        val jvmBenchmarks by getting {
            dependsOn(commonMain)
            dependencies {
                implementation("org.jetbrains.kotlinx:kotlinx-benchmark-runtime:0.4.4")
                implementation("com.badlogicgames.ashley:ashley:1.7.4")
                implementation("net.onedaybeard.artemis:artemis-odb:2.3.0")
            }
        }
        val jsMain by getting
        val jsTest by getting
        val nativeMain by getting
        val nativeTest by getting
    }
}

benchmark {
    targets {
        register("jvmBenchmarks")
    }
}

val javadocJar by tasks.registering(Jar::class) {
    archiveClassifier.set("javadoc")
    from(tasks.dokkaHtml)
}

publishing {
    repositories {
        maven {
            url = if (project.version.toString().endsWith("SNAPSHOT")) {
                uri("https://s01.oss.sonatype.org/content/repositories/snapshots/")
            } else {
                uri("https://s01.oss.sonatype.org/service/local/staging/deploy/maven2/")
            }

            credentials {
                username = System.getenv("OSSRH_USERNAME")
                password = System.getenv("OSSRH_TOKEN")
            }
        }
    }

    publications {
        val kotlinMultiplatform by getting(MavenPublication::class) {
            // we need to keep this block up here because
            // otherwise the different target folders like js/jvm/native are not created
            version = project.version.toString()
            groupId = project.group.toString()
            artifactId = "Fleks"
        }
    }

    publications.forEach {
        if (it !is MavenPublication) {
            return@forEach
        }

        // We need to add the javadocJar to every publication
        // because otherwise maven is complaining.
        // It is not sufficient to only have it in the "root" folder.
        it.artifact(javadocJar)

        // pom information needs to be specified per publication
        // because otherwise maven will complain again that
        // information like license, developer or url are missing.
        it.pom {
            name.set("Fleks")
            description.set("A lightweight entity component system written in Kotlin.")
            url.set("https://github.com/Quillraven/Fleks")

            scm {
                connection.set("scm:git:git@github.com:quillraven/fleks.git")
                developerConnection.set("scm:git:git@github.com:quillraven/fleks.git")
                url.set("https://github.com/quillraven/fleks/")
            }

            licenses {
                license {
                    name.set("MIT License")
                    url.set("https://opensource.org/licenses/MIT")
                }
            }

            developers {
                developer {
                    id.set("Quillraven")
                    name.set("Simon Klausner")
                    email.set("quillraven@gmail.com")
                }
            }
        }

<<<<<<< HEAD
// only sign if version is not a SNAPSHOT release.
// this makes it easier to publish to mavenLocal and test the packed version.
tasks.withType<Sign>().configureEach {
    onlyIf { !project.version.toString().endsWith("SNAPSHOT") }
}

signing {
    useInMemoryPgpKeys(System.getenv("SIGNING_KEY"), System.getenv("SIGNING_PASSWORD"))
    sign(publishing.publications[publicationName])
=======
        signing {
            useInMemoryPgpKeys(System.getenv("SIGNING_KEY"), System.getenv("SIGNING_PASSWORD"))
            sign(it)
        }
    }
>>>>>>> 39e404ca
}

// only sign if version is not a SNAPSHOT release.
// this makes it easier to publish to mavenLocal and test the packed version.
tasks.withType<Sign>().configureEach {
    onlyIf { !project.version.toString().endsWith("SNAPSHOT") }
}<|MERGE_RESOLUTION|>--- conflicted
+++ resolved
@@ -1,11 +1,7 @@
 @file:Suppress("UNUSED_VARIABLE")
 
 plugins {
-<<<<<<< HEAD
-    kotlin("jvm") version "1.7.10"
-=======
     kotlin("multiplatform") version "1.7.10"
->>>>>>> 39e404ca
     id("org.jetbrains.kotlinx.benchmark") version "0.4.4"
     id("org.jetbrains.dokka") version "1.7.10"
     `maven-publish`
@@ -13,28 +9,13 @@
 }
 
 group = "io.github.quillraven.fleks"
-<<<<<<< HEAD
-version = "1.6-JVM"
-=======
 version = "2.0"
->>>>>>> 39e404ca
 java.sourceCompatibility = JavaVersion.VERSION_1_8
 
 repositories {
     mavenCentral()
 }
 
-<<<<<<< HEAD
-dependencies {
-    implementation("org.jetbrains.kotlin:kotlin-stdlib-jdk8")
-
-    testImplementation("org.jetbrains.kotlin:kotlin-test:1.7.10")
-
-    configurations["${bmSourceSetName}Implementation"]("org.jetbrains.kotlinx:kotlinx-benchmark-runtime:0.4.4")
-    configurations["${bmSourceSetName}Implementation"]("com.badlogicgames.ashley:ashley:1.7.4")
-    configurations["${bmSourceSetName}Implementation"]("net.onedaybeard.artemis:artemis-odb:2.3.0")
-}
-=======
 kotlin {
     targets {
         jvm {
@@ -72,7 +53,6 @@
         isMingwX64 -> mingwX64("native")
         else -> throw GradleException("Host OS is not supported in Kotlin/Native.")
     }
->>>>>>> 39e404ca
 
     sourceSets {
         val commonMain by getting { }
@@ -175,23 +155,11 @@
             }
         }
 
-<<<<<<< HEAD
-// only sign if version is not a SNAPSHOT release.
-// this makes it easier to publish to mavenLocal and test the packed version.
-tasks.withType<Sign>().configureEach {
-    onlyIf { !project.version.toString().endsWith("SNAPSHOT") }
-}
-
-signing {
-    useInMemoryPgpKeys(System.getenv("SIGNING_KEY"), System.getenv("SIGNING_PASSWORD"))
-    sign(publishing.publications[publicationName])
-=======
         signing {
             useInMemoryPgpKeys(System.getenv("SIGNING_KEY"), System.getenv("SIGNING_PASSWORD"))
             sign(it)
         }
     }
->>>>>>> 39e404ca
 }
 
 // only sign if version is not a SNAPSHOT release.
